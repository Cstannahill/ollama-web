--- conflicted
+++ resolved
@@ -31,13 +31,10 @@
 - Build succeeds but tests currently fail.
 - Added "thinking" output event and UI panel.
 - Added safeguards for empty queries and tool failures.
-<<<<<<< HEAD
 - Added summariser step with UI summary panel. Enhanced error events for retrieval and model invocation.
-=======
 - Introduced HistoryTrimmer step and token stats event.
 - Added UI components for token display and disabled input during streaming.
 - Added error handling for vector store initialization and RAG assembly.
 - Added docs output event and UI component to display retrieved context.
 - Added spinner to status messages while streaming.
-- Conversation history saved to vector store after completion with error handling.
->>>>>>> 90856321
+- Conversation history saved to vector store after completion with error handling.