--- conflicted
+++ resolved
@@ -16,12 +16,9 @@
 - [x] Create `AgentPipeline` service in `src/services/agent-pipeline.ts` exposing `.use()` for additional steps.
 - [x] Ensure agentic pipeline flow includes at least, but not limited to: Embedding, Reranking, RAG, Custom instructions, and all other features expected from a high quality agentic AI pipeline.
 - [x] Refactor `useChatStore` to create and run the pipeline instead of calling `OllamaClient` directly.
-<<<<<<< HEAD
 - [x] Add unit tests for wrappers and the pipeline.
 - [x] Create `docs/langchain/overview.md` and update existing diagrams to include the new pipeline.
 - [ ] Run `pnpm test` and `pnpm build` to verify before opening a PR.
-\nProgress: Implemented embedding and reranking services. Refactored useChatStore to use LangChain pipeline.
-=======
 - [ ] Add unit tests for wrappers and the pipeline.
 - [ ] Create `docs/langchain/overview.md` and update existing diagrams to include the new pipeline.
 - [ ] Run `pnpm test` and `pnpm build` to verify before opening a PR.
@@ -30,4 +27,5 @@
 - Implemented embedder, reranker, and RAG assembler modules.
 - Refactored useChatStore to run createAgentPipeline.
 - Next: add unit tests and update documentation.
->>>>>>> 5256315e
+
+\nProgress: Implemented embedding and reranking services. Refactored useChatStore to use LangChain pipeline.