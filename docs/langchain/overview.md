# LangChain Agent Pipeline

## Feature Purpose and Scope

<<<<<<< HEAD
Provide a modular pipeline for retrieval augmented generation (RAG) using LangChain. The pipeline handles history trimming, embeddings, vector search, reranking and prompt assembly before streaming results from Ollama. Each step emits progress events so the UI can display the agent's current action. A separate "thinking" output exposes a short summary of the pipeline's reasoning. Token estimates are also emitted for better user feedback.
=======
Provide a modular pipeline for retrieval augmented generation (RAG) using LangChain. The pipeline handles embeddings, vector search, reranking and prompt assembly before streaming results from Ollama. Each step emits progress events so the UI can display the agent's current action. A separate "thinking" output exposes a short summary of the pipeline's reasoning which can be expanded in the chat UI. Retrieved documents are emitted so the interface can show which context was used, and completed conversations are stored back into the vector store for future queries.
>>>>>>> 8dfd79d3

## Core Flows and UI Touchpoints

- Pipeline created in `useChatStore` with current `ChatSettings`.
- Messages and progress updates streamed from the pipeline directly into the chat UI.

## Primary Types/Interfaces

- Interfaces under [`/types/langchain`](../../types/langchain).
- `ChatSettings` from [`/types/settings`](../../types/settings).

## Key Dependencies and Related Modules

- `VectorStoreService` for document retrieval.
- `EmbeddingService` and `RerankerService` for search quality.
- LangChain `RunnableSequence` for composition.

## Architecture Diagram

```mermaid
flowchart TD
    subgraph Pipeline
        Q[Query]
        H[HistoryTrimmer]
        E[EmbeddingService]
        R[VectorStoreRetriever]
        RR[RerankerService]
        P[PromptBuilder]
        C[OllamaChat]
    end
    Q --> H --> E --> R --> RR --> P --> C --> T((Tokens))
```<|MERGE_RESOLUTION|>--- conflicted
+++ resolved
@@ -2,11 +2,9 @@
 
 ## Feature Purpose and Scope
 
-<<<<<<< HEAD
-Provide a modular pipeline for retrieval augmented generation (RAG) using LangChain. The pipeline handles history trimming, embeddings, vector search, reranking and prompt assembly before streaming results from Ollama. Each step emits progress events so the UI can display the agent's current action. A separate "thinking" output exposes a short summary of the pipeline's reasoning. Token estimates are also emitted for better user feedback.
-=======
-Provide a modular pipeline for retrieval augmented generation (RAG) using LangChain. The pipeline handles embeddings, vector search, reranking and prompt assembly before streaming results from Ollama. Each step emits progress events so the UI can display the agent's current action. A separate "thinking" output exposes a short summary of the pipeline's reasoning which can be expanded in the chat UI. Retrieved documents are emitted so the interface can show which context was used, and completed conversations are stored back into the vector store for future queries.
->>>>>>> 8dfd79d3
+
+Provide a modular pipeline for retrieval augmented generation (RAG) using LangChain. The pipeline handles embeddings, history trimming, vector search, reranking and prompt assembly before streaming results from Ollama. Each step emits progress events so the UI can display the agent's current action. A separate "thinking" output exposes a short summary of the pipeline's reasoning which can be expanded in the chat UI. Retrieved documents are emitted so the interface can show which context was used, and completed conversations are stored back into the vector store for future queries.
+
 
 ## Core Flows and UI Touchpoints
 
