--- conflicted
+++ resolved
@@ -2,12 +2,10 @@
 
 ## Feature Purpose and Scope
 
-<<<<<<< HEAD
-Provide a modular pipeline for retrieval augmented generation (RAG) using LangChain. The pipeline handles embeddings, history trimming, vector search, reranking and prompt assembly before streaming results from Ollama. Each step emits progress events so the UI can display the agent's current action. A separate "thinking" output exposes a short summary of the pipeline's reasoning which can be expanded in the chat UI. After the model responds, a lightweight summariser step generates a short overview for quick reference. Retrieved documents are emitted so the interface can show which context was used, and completed conversations are stored back into the vector store for future queries.
 
-=======
-Provide a modular pipeline for retrieval augmented generation (RAG) using LangChain. The pipeline handles embeddings, vector search, reranking, **context summarisation**, and prompt assembly before streaming results from Ollama. Each step emits progress events so the UI can display the agent's current action.
->>>>>>> 48002f3f
+Provide a modular pipeline for retrieval augmented generation (RAG) using LangChain. The pipeline handles embeddings, history trimming, vector search, **context summarisation**, reranking and prompt assembly before streaming results from Ollama. Each step emits progress events so the UI can display the agent's current action. A separate "thinking" output exposes a short summary of the pipeline's reasoning which can be expanded in the chat UI. After the model responds, a lightweight summariser step generates a short overview for quick reference. Retrieved documents are emitted so the interface can show which context was used, and completed conversations are stored back into the vector store for future queries.
+
+
 
 ## Core Flows and UI Touchpoints
 
@@ -38,7 +36,7 @@
         S[ContextSummarizer]
         P[PromptBuilder]
         C[OllamaChat]
-<<<<<<< HEAD
+
         S[ResponseSummariser]
     end
     
@@ -46,21 +44,17 @@
 
     Q --> H --> E --> R --> RR --> P --> C --> T((Tokens))
 
-=======
         L[ResponseLogger]
     end
     Q --> E --> R --> RR --> S --> P --> C --> L
->>>>>>> 48002f3f
+
 ```
 
 ## Future Agentic Operations
 
-<<<<<<< HEAD
 - **Long-Term Memory Store** – persisting condensed conversation summaries for efficient retrieval across sessions.
 - **Conditional Tool Invocation** – dynamically choose which tools to run based on the query intent or intermediate results.
-=======
 - **Query Rewriting**: dynamically reformulate user questions for better retrieval.
 - **External API tools**: integrate web search or data-fetching functions for enriched answers.
 - **Response rating**: solicit quick thumbs-up/down to improve future results.
-- **Automatic summarization**: store brief summaries of long chats for efficient recall.
->>>>>>> 48002f3f
+- **Automatic summarization**: store brief summaries of long chats for efficient recall.