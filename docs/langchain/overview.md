--- conflicted
+++ resolved
@@ -2,13 +2,8 @@
 
 ## Feature Purpose and Scope
 
-<<<<<<< HEAD
-Provide a modular pipeline for retrieval augmented generation (RAG) using LangChain. The pipeline handles embeddings, vector search, reranking and prompt assembly before streaming results from Ollama. Each step emits progress events so the UI can display the agent's current action. A separate "thinking" output exposes a short summary of the pipeline's reasoning which can be expanded in the chat UI. After the model responds, a lightweight summariser step generates a short overview for quick reference.
-=======
+Provide a modular pipeline for retrieval augmented generation (RAG) using LangChain. The pipeline handles embeddings, history trimming, vector search, reranking and prompt assembly before streaming results from Ollama. Each step emits progress events so the UI can display the agent's current action. A separate "thinking" output exposes a short summary of the pipeline's reasoning which can be expanded in the chat UI. After the model responds, a lightweight summariser step generates a short overview for quick reference. Retrieved documents are emitted so the interface can show which context was used, and completed conversations are stored back into the vector store for future queries.
 
-Provide a modular pipeline for retrieval augmented generation (RAG) using LangChain. The pipeline handles embeddings, history trimming, vector search, reranking and prompt assembly before streaming results from Ollama. Each step emits progress events so the UI can display the agent's current action. A separate "thinking" output exposes a short summary of the pipeline's reasoning which can be expanded in the chat UI. Retrieved documents are emitted so the interface can show which context was used, and completed conversations are stored back into the vector store for future queries.
-
->>>>>>> 90856321
 
 ## Core Flows and UI Touchpoints
 
@@ -27,7 +22,7 @@
 - LangChain `RunnableSequence` for composition.
 
 ## Architecture Diagram
-
+  Appropriately merge the two Q --> E --> R --> RR --> P --> C --> S + Q --> H --> E --> R --> RR --> P --> C --> T((Tokens))
 ```mermaid
 flowchart TD
     subgraph Pipeline
@@ -40,9 +35,9 @@
         C[OllamaChat]
         S[ResponseSummariser]
     end
-<<<<<<< HEAD
+    
     Q --> E --> R --> RR --> P --> C --> S
-=======
+
     Q --> H --> E --> R --> RR --> P --> C --> T((Tokens))
->>>>>>> 90856321
+
 ```