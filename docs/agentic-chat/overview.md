# Agentic Chat Mode

## Feature Purpose and Scope

Enable advanced conversation capabilities with context-aware responses. When activated, the chat routes messages through the LangChain agent pipeline to retrieve context, summarise results, assemble prompts and then call Ollama.

## Core Flows and UI Touchpoints

- Mode selection via **ChatSettings** component.
- Messages handled in `useChatStore` with `mode` state.
- When in agentic mode, queries call `vectorStore.search` and prepend results to the conversation.
- Current mode is displayed as a badge in `ChatInterface`.
<<<<<<< HEAD
- Agent status updates (e.g. "retrieving documents") are shown below the conversation.
- A collapsible "Thinking" panel displays reasoning details from the pipeline.
- Token estimates are displayed after each request.
- Retrieved context documents are listed in a collapsible "Context Documents" section.
- Status messages show a spinner while streaming is active.

=======
- Agent status updates (e.g. "retrieving documents" or "summarizing context") are shown below the conversation.
- A progress bar illustrates pipeline steps while streaming.
- Error toasts inform users of failures during chat.
>>>>>>> 48002f3f

## Primary Types/Interfaces

- `Message` and `Conversation` from [`/types/chat`](../../types/chat).
- `ChatMessage` from [`/types/ollama`](../../types/ollama).
- `SearchResult` from [`/types/vector`](../../types/vector).

## Key Dependencies and Related Modules

- `VectorStoreService` in `src/lib/vector/store.ts`.
- `EmbeddingService` and `RerankerService` for improved search quality.
- Zustand stores `chat-store.ts` and `settings-store.ts`.
- UI components under `components/chat` and `components/ui`.

## Architecture Diagram

```mermaid
flowchart TD
    User --> ChatInput
    ChatInput --> ChatStore
    ChatStore --> AgentPipeline
    AgentPipeline --> VectorStoreService
    AgentPipeline --> OllamaAPI
    ChatStore --> ChatInterface
```

See [LangChain overview](../langchain/overview.md) for pipeline details.<|MERGE_RESOLUTION|>--- conflicted
+++ resolved
@@ -10,18 +10,18 @@
 - Messages handled in `useChatStore` with `mode` state.
 - When in agentic mode, queries call `vectorStore.search` and prepend results to the conversation.
 - Current mode is displayed as a badge in `ChatInterface`.
-<<<<<<< HEAD
+
 - Agent status updates (e.g. "retrieving documents") are shown below the conversation.
 - A collapsible "Thinking" panel displays reasoning details from the pipeline.
 - Token estimates are displayed after each request.
 - Retrieved context documents are listed in a collapsible "Context Documents" section.
 - Status messages show a spinner while streaming is active.
 
-=======
+
 - Agent status updates (e.g. "retrieving documents" or "summarizing context") are shown below the conversation.
 - A progress bar illustrates pipeline steps while streaming.
 - Error toasts inform users of failures during chat.
->>>>>>> 48002f3f
+
 
 ## Primary Types/Interfaces
 
