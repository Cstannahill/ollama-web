--- conflicted
+++ resolved
@@ -1,9 +1,7 @@
-<<<<<<< HEAD
 import { LandingHero } from "@/components/landing";
 
 export default async function Home() {
   return <LandingHero />;
-=======
 import Link from "next/link";
 import Image from "next/image";
 
@@ -39,5 +37,4 @@
       </div>
     </section>
   );
->>>>>>> 2caefce5
 }