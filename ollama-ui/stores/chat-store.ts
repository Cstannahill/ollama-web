--- conflicted
+++ resolved
@@ -12,11 +12,8 @@
   isStreaming: boolean;
   status: string | null;
   thinking: string | null;
-<<<<<<< HEAD
   tokens: number | null;
-=======
   docs: SearchResult[];
->>>>>>> 8dfd79d3
   mode: ChatMode;
   setMode: (mode: ChatMode) => void;
   sendMessage: (text: string) => Promise<void>;
@@ -27,11 +24,8 @@
   isStreaming: false,
   status: null,
   thinking: null,
-<<<<<<< HEAD
   tokens: null,
-=======
   docs: [],
->>>>>>> 8dfd79d3
   mode: "simple",
   setMode: (mode) => set({ mode }),
   async sendMessage(text: string) {
@@ -87,11 +81,7 @@
           return { messages: msgs };
         });
       }
-<<<<<<< HEAD
-      set({ isStreaming: false, status: null, thinking: null, tokens: null });
-=======
-      set({ isStreaming: false, status: null, thinking: null, docs: [] });
->>>>>>> 8dfd79d3
+      set({ isStreaming: false, status: null, thinking: null, tokens: null, docs: [] });
       return;
     }
 
@@ -111,11 +101,6 @@
         return { messages: msgs };
       });
     }
-
-<<<<<<< HEAD
-    set({ isStreaming: false, status: null, thinking: null, tokens: null });
-=======
-    set({ isStreaming: false, status: null, thinking: null, docs: [] });
->>>>>>> 8dfd79d3
+    set({ isStreaming: false, status: null, thinking: null, tokens: null, docs: [] });
   },
 }));
