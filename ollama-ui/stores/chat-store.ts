import { create } from "zustand";
import type { Message, SearchResult } from "@/types";
import { OllamaClient } from "@/lib/ollama/client";
import { vectorStore } from "@/lib/vector";
import { createAgentPipeline } from "@/services/agent-pipeline";
import { useSettingsStore } from "./settings-store";
import { MARKDOWN_INSTRUCTIONS } from "@/lib/markdown-prompts";

type ChatMode = "simple" | "agentic";

interface ChatState {
  messages: Message[];
  isStreaming: boolean;
  status: string | null;
<<<<<<< HEAD
  thinking: string | null;
  summary: string | null;
  error: string | null;
  tokens: number | null;
  docs: SearchResult[];
  tools: { name: string; output: string }[];
=======
  error: string | null;
  abortController: AbortController | null;
>>>>>>> 48002f3f
  mode: ChatMode;
  setMode: (mode: ChatMode) => void;
  setError: (msg: string | null) => void;
  sendMessage: (text: string) => Promise<void>;
  stop: () => void;
}

export const useChatStore = create<ChatState>((set, get) => ({
  messages: [],
  isStreaming: false,
  status: null,
<<<<<<< HEAD
  thinking: null,
  summary: null,
  error: null,
  tokens: null,
  docs: [],
  tools: [],
=======
  error: null,
  abortController: null,
>>>>>>> 48002f3f
  mode: "simple",
  setMode: (mode) => set({ mode }),
  setError: (msg) => set({ error: msg }),
  async sendMessage(text: string) {
    const userMsg: Message = { id: crypto.randomUUID(), role: "user", content: text };
    const current = get().messages;
<<<<<<< HEAD
    set({ messages: [...current, userMsg], isStreaming: true, status: null, summary: null, error: null, tokens: null, docs: [], tools: [] });
=======
    const controller = new AbortController();
    set({
      messages: [...current, userMsg],
      isStreaming: true,
      status: null,
      abortController: controller,
    });
>>>>>>> 48002f3f

    const {
      vectorStorePath,
      embeddingModel,
      rerankingModel,
      chatSettings,
    } = useSettingsStore.getState();

    if (get().mode === "agentic" && vectorStorePath) {
      if (!(vectorStore as any).collection) {
        try {
          await vectorStore.initialize({ storagePath: vectorStorePath });
        } catch (error) {
          console.error("Vector store init failed", error);
          set({ isStreaming: false, status: "Vector DB init failed", thinking: null, tokens: null, docs: [], tools: [] });
          return;
        }
      }
      const pipeline = createAgentPipeline({
        ...chatSettings,
        embeddingModel,
        rerankingModel,
        promptOptions: { instructions: MARKDOWN_INSTRUCTIONS },
      });
      let assistant: Message = { id: crypto.randomUUID(), role: "assistant", content: "" };
<<<<<<< HEAD
      set((state) => ({ messages: [...state.messages, assistant], summary: null, error: null }));
      for await (const out of pipeline.run([...current, userMsg])) {
        if (out.type === "status") {
          set({ status: out.message });
          continue;
        }
        if (out.type === "docs") {
          set({ docs: out.docs });
          continue;
        }
        if (out.type === "thinking") {
          set({ thinking: out.message });
          continue;
        }
        if (out.type === "error") {
          set({ error: out.message });
          continue;
        }
        if (out.type === "summary") {
          set({ summary: out.message });
          continue;
        }
        if (out.type === "tokens") {
          set({ tokens: out.count });
          continue;
        }
        if (out.type === "tool") {
          set((state) => ({ tools: [...state.tools, { name: out.name, output: out.output }] }));
          continue;
        }
        assistant = { ...assistant, content: assistant.content + out.chunk.message };
        set((state) => {
          const msgs = [...state.messages];
          msgs[msgs.length - 1] = assistant;
          return { messages: msgs };
        });
      }
      set({ isStreaming: false, status: null, thinking: null, tokens: null, docs: [], tools: [] });
=======
      set((state) => ({ messages: [...state.messages, assistant] }));
      try {
        for await (const out of pipeline.run([...current, userMsg], controller.signal)) {
          if (out.type === "status") {
            set({ status: out.message });
            if (controller.signal.aborted) return;
            continue;
          }
          assistant = { ...assistant, content: assistant.content + out.chunk.message };
          set((state) => {
            const msgs = [...state.messages];
            msgs[msgs.length - 1] = assistant;
            return { messages: msgs };
          });
          if (controller.signal.aborted) return;
        }
      } catch (error) {
        console.error("Pipeline run failed", error);
        set({ status: "Unexpected error", error: "Pipeline failed" });
      }
      set({ isStreaming: false, status: null, abortController: null });
>>>>>>> 48002f3f
      return;
    }

    const client = new OllamaClient({
      baseUrl: process.env.OLLAMA_BASE_URL || "http://localhost:11434",
    });
    let assistant: Message = { id: crypto.randomUUID(), role: "assistant", content: "" };
    set((state) => ({ messages: [...state.messages, assistant] }));
    try {
      for await (const chunk of client.chat({
        model: "llama3",
        messages: [...current, userMsg],
      })) {
        assistant = { ...assistant, content: assistant.content + chunk.message };
        set((state) => {
          const msgs = [...state.messages];
          msgs[msgs.length - 1] = assistant;
          return { messages: msgs };
        });
      }
    } catch (error) {
      console.error("Chat request failed", error);
      set({ error: "Chat request failed" });
    }
<<<<<<< HEAD
    set({ isStreaming: false, status: null, thinking: null, tokens: null, docs: [], tools: [] });
=======
    set({ isStreaming: false, status: null, abortController: null });
  },
  stop() {
    get().abortController?.abort();
    set({ isStreaming: false, status: null, abortController: null, error: null });
>>>>>>> 48002f3f
  },
}));
<|MERGE_RESOLUTION|>--- conflicted
+++ resolved
@@ -12,17 +12,17 @@
   messages: Message[];
   isStreaming: boolean;
   status: string | null;
-<<<<<<< HEAD
+
   thinking: string | null;
   summary: string | null;
   error: string | null;
   tokens: number | null;
   docs: SearchResult[];
   tools: { name: string; output: string }[];
-=======
+
   error: string | null;
   abortController: AbortController | null;
->>>>>>> 48002f3f
+
   mode: ChatMode;
   setMode: (mode: ChatMode) => void;
   setError: (msg: string | null) => void;
@@ -34,26 +34,26 @@
   messages: [],
   isStreaming: false,
   status: null,
-<<<<<<< HEAD
+
   thinking: null,
   summary: null,
   error: null,
   tokens: null,
   docs: [],
   tools: [],
-=======
+
   error: null,
   abortController: null,
->>>>>>> 48002f3f
+
   mode: "simple",
   setMode: (mode) => set({ mode }),
   setError: (msg) => set({ error: msg }),
   async sendMessage(text: string) {
     const userMsg: Message = { id: crypto.randomUUID(), role: "user", content: text };
     const current = get().messages;
-<<<<<<< HEAD
+
     set({ messages: [...current, userMsg], isStreaming: true, status: null, summary: null, error: null, tokens: null, docs: [], tools: [] });
-=======
+
     const controller = new AbortController();
     set({
       messages: [...current, userMsg],
@@ -61,7 +61,7 @@
       status: null,
       abortController: controller,
     });
->>>>>>> 48002f3f
+
 
     const {
       vectorStorePath,
@@ -87,7 +87,6 @@
         promptOptions: { instructions: MARKDOWN_INSTRUCTIONS },
       });
       let assistant: Message = { id: crypto.randomUUID(), role: "assistant", content: "" };
-<<<<<<< HEAD
       set((state) => ({ messages: [...state.messages, assistant], summary: null, error: null }));
       for await (const out of pipeline.run([...current, userMsg])) {
         if (out.type === "status") {
@@ -126,7 +125,6 @@
         });
       }
       set({ isStreaming: false, status: null, thinking: null, tokens: null, docs: [], tools: [] });
-=======
       set((state) => ({ messages: [...state.messages, assistant] }));
       try {
         for await (const out of pipeline.run([...current, userMsg], controller.signal)) {
@@ -148,7 +146,6 @@
         set({ status: "Unexpected error", error: "Pipeline failed" });
       }
       set({ isStreaming: false, status: null, abortController: null });
->>>>>>> 48002f3f
       return;
     }
 
@@ -173,14 +170,10 @@
       console.error("Chat request failed", error);
       set({ error: "Chat request failed" });
     }
-<<<<<<< HEAD
-    set({ isStreaming: false, status: null, thinking: null, tokens: null, docs: [], tools: [] });
-=======
-    set({ isStreaming: false, status: null, abortController: null });
+    set({ isStreaming: false, status: null, thinking: null, tokens: null, docs: [], tools: [], abortController: null });
   },
   stop() {
     get().abortController?.abort();
     set({ isStreaming: false, status: null, abortController: null, error: null });
->>>>>>> 48002f3f
   },
 }));
