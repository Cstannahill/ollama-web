--- conflicted
+++ resolved
@@ -11,14 +11,12 @@
   private initialized = false;
   private docs: Document[] = [];
   private embeddings: Embedding[] = [];
-<<<<<<< HEAD
-  private searchCache = new Map<string, SearchResult[]>();
-=======
+
   private searchCache = new Map<
     string,
     { results: SearchResult[]; time: number }
   >();
->>>>>>> 78096d18
+
   private cacheOrder: string[] = [];
   private readonly MAX_CACHE = 50;
   private readonly CACHE_TTL = 300_000; // 5 minutes
