--- conflicted
+++ resolved
@@ -20,10 +20,7 @@
   it('runs pipeline', async () => {
     const pipeline = createAgentPipeline({ temperature: 0, maxTokens: 0, systemPrompt: '' });
     const outputs: PipelineOutput[] = [];
-<<<<<<< HEAD
-=======
     const outputs: import("@/types").PipelineOutput[] = [];
->>>>>>> 90856321
     for await (const out of pipeline.run([{ id: '1', role: 'user', content: 'hi' }])) {
       outputs.push(out);
     }
@@ -33,12 +30,12 @@
     expect(docs).toBeTruthy();
     const thinking = outputs.find(o => o.type === 'thinking');
     expect(thinking).toBeTruthy();
-<<<<<<< HEAD
+
     const summary = outputs.find(o => o.type === 'summary');
     expect(summary).toBeTruthy();
-=======
+
     const tokens = outputs.find(o => o.type === 'tokens');
     expect(tokens.count).toBeGreaterThan(0);
->>>>>>> 90856321
+
   });
 });