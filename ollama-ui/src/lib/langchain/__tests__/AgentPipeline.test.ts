--- conflicted
+++ resolved
@@ -19,11 +19,8 @@
 describe('AgentPipeline', () => {
   it('runs pipeline', async () => {
     const pipeline = createAgentPipeline({ temperature: 0, maxTokens: 0, systemPrompt: '' });
-<<<<<<< HEAD
     const outputs: PipelineOutput[] = [];
-=======
     const outputs: import("@/types").PipelineOutput[] = [];
->>>>>>> 8dfd79d3
     for await (const out of pipeline.run([{ id: '1', role: 'user', content: 'hi' }])) {
       outputs.push(out);
     }
