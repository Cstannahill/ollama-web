import {
  Runnable,
  RunnableSequence,
  RunnableLambda,
} from "@langchain/core/runnables";
import { VectorStoreRetriever } from "@/lib/langchain/vector-retriever";
import { PromptBuilder } from "@/lib/langchain/prompt-builder";
import { OllamaChat } from "@/lib/langchain/ollama-chat";
<<<<<<< HEAD
import { RerankerService } from "@/services/reranker-service";
import type { ChatSettings, Message, ChatResponse, SearchResult } from "@/types";
=======
import { QueryEmbedder } from "@/lib/langchain/query-embedder";
import { Reranker } from "@/lib/langchain/reranker";
import { RagAssembler } from "@/lib/langchain/rag-assembler";
import type {
  ChatSettings,
  Message,
  ChatResponse,
  SearchResult,
  Embedding,
  PromptOptions,
} from "@/types";
>>>>>>> 5256315e

export interface PipelineConfig extends ChatSettings {
  embeddingModel?: string | null;
  rerankingModel?: string | null;
  promptOptions?: PromptOptions;
}

export function createAgentPipeline(config: PipelineConfig) {
  const { embeddingModel, rerankingModel, promptOptions, ...chatSettings } = config;
  const retriever = new VectorStoreRetriever();
<<<<<<< HEAD
  const reranker = new RerankerService();
  const promptBuilder = new PromptBuilder({ systemPrompt: settings.systemPrompt });
  const chat = new OllamaChat(settings);
=======
  const embedder = new QueryEmbedder(embeddingModel);
  const reranker = new Reranker(rerankingModel);
  const rag = new RagAssembler();
  const promptBuilder = new PromptBuilder(promptOptions);
  const chat = new OllamaChat(chatSettings);
>>>>>>> 5256315e

  let chain: Runnable<Message[], unknown> = RunnableSequence.from([
    RunnableLambda.from(async (messages: Message[]) => {
      const query = messages[messages.length - 1]?.content ?? "";
      const embedding = await embedder.embed(query);
      return { messages, query, embedding } as {
        messages: Message[];
        query: string;
        embedding: Embedding;
      };
    }),
    RunnableLambda.from(async ({ query }: { query: string }) => {
      const docs = await retriever.getRelevantDocuments(query);
<<<<<<< HEAD
      const ranked = await reranker.rerank(query, docs);
      return { messages, docs: ranked } as { messages: Message[]; docs: SearchResult[] };
=======
      return { query, docs } as { query: string; docs: SearchResult[] };
>>>>>>> 5256315e
    }),
    RunnableLambda.from(async ({ messages, docs }: { messages: Message[]; docs: SearchResult[] }) => {
      const ranked = await reranker.rerank(docs);
      const assembled = rag.assemble(messages, ranked);
      return promptBuilder.build(assembled);
    }),
    RunnableLambda.from(async (prompt: string) =>
      chat.invoke({ model: "llama3", messages: [{ role: "user", content: prompt }] }),
    ),
  ]);

  const pipeline = {
    use(step: Runnable<unknown, unknown>) {
      chain = chain.pipe(step);
      return this;
    },
    async *run(messages: Message[]): AsyncGenerator<ChatResponse> {
      const stream = await chain.stream(messages);
      for await (const chunk of stream) {
        yield chunk as ChatResponse;
      }
    },
  };

  return pipeline;
}<|MERGE_RESOLUTION|>--- conflicted
+++ resolved
@@ -6,10 +6,8 @@
 import { VectorStoreRetriever } from "@/lib/langchain/vector-retriever";
 import { PromptBuilder } from "@/lib/langchain/prompt-builder";
 import { OllamaChat } from "@/lib/langchain/ollama-chat";
-<<<<<<< HEAD
 import { RerankerService } from "@/services/reranker-service";
 import type { ChatSettings, Message, ChatResponse, SearchResult } from "@/types";
-=======
 import { QueryEmbedder } from "@/lib/langchain/query-embedder";
 import { Reranker } from "@/lib/langchain/reranker";
 import { RagAssembler } from "@/lib/langchain/rag-assembler";
@@ -21,28 +19,26 @@
   Embedding,
   PromptOptions,
 } from "@/types";
->>>>>>> 5256315e
 
 export interface PipelineConfig extends ChatSettings {
   embeddingModel?: string | null;
   rerankingModel?: string | null;
   promptOptions?: PromptOptions;
 }
-
 export function createAgentPipeline(config: PipelineConfig) {
   const { embeddingModel, rerankingModel, promptOptions, ...chatSettings } = config;
   const retriever = new VectorStoreRetriever();
-<<<<<<< HEAD
+
   const reranker = new RerankerService();
   const promptBuilder = new PromptBuilder({ systemPrompt: settings.systemPrompt });
   const chat = new OllamaChat(settings);
-=======
+
   const embedder = new QueryEmbedder(embeddingModel);
   const reranker = new Reranker(rerankingModel);
   const rag = new RagAssembler();
   const promptBuilder = new PromptBuilder(promptOptions);
   const chat = new OllamaChat(chatSettings);
->>>>>>> 5256315e
+
 
   let chain: Runnable<Message[], unknown> = RunnableSequence.from([
     RunnableLambda.from(async (messages: Message[]) => {
@@ -56,12 +52,9 @@
     }),
     RunnableLambda.from(async ({ query }: { query: string }) => {
       const docs = await retriever.getRelevantDocuments(query);
-<<<<<<< HEAD
       const ranked = await reranker.rerank(query, docs);
       return { messages, docs: ranked } as { messages: Message[]; docs: SearchResult[] };
-=======
       return { query, docs } as { query: string; docs: SearchResult[] };
->>>>>>> 5256315e
     }),
     RunnableLambda.from(async ({ messages, docs }: { messages: Message[]; docs: SearchResult[] }) => {
       const ranked = await reranker.rerank(docs);
