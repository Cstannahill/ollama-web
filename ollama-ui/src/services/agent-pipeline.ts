import { Runnable } from "@langchain/core/runnables";
import { VectorStoreRetriever } from "@/lib/langchain/vector-retriever";
import { PromptBuilder } from "@/lib/langchain/prompt-builder";
import { OllamaChat } from "@/lib/langchain/ollama-chat";
import { vectorStore } from "@/lib/vector";
import type {
  ChatSettings,
  Message,
  SearchResult,
  PromptOptions,
} from "@/types";
import type { PipelineOutput } from "@/types";
import { QueryEmbedder } from "@/lib/langchain/query-embedder";
import { Reranker } from "@/lib/langchain/reranker";
import { RagAssembler } from "@/lib/langchain/rag-assembler";
<<<<<<< HEAD
import { ResponseSummarizer } from "@/lib/langchain/response-summarizer";
import { HistoryTrimmer } from "@/lib/langchain/history-trimmer";

=======
import { ContextSummarizer } from "@/lib/langchain/context-summarizer";
import { ResponseLogger } from "@/lib/langchain/response-logger";
>>>>>>> 48002f3f

export interface PipelineConfig extends ChatSettings {
  embeddingModel?: string | null;
  rerankingModel?: string | null;
  summaryLength?: number;
  promptOptions?: PromptOptions;
  historyLimit?: number;
}
export function createAgentPipeline(config: PipelineConfig) {
<<<<<<< HEAD
  const { embeddingModel, rerankingModel, promptOptions, historyLimit, ...chatSettings } = config;
=======
  const {
    embeddingModel,
    rerankingModel,
    summaryLength,
    promptOptions,
    ...chatSettings
  } = config;
>>>>>>> 48002f3f
  const retriever = new VectorStoreRetriever();
  const embedder = new QueryEmbedder(embeddingModel);
  const reranker = new Reranker(rerankingModel);
  const rag = new RagAssembler();
  const trimmer = new HistoryTrimmer(historyLimit);
  const promptBuilder = new PromptBuilder(promptOptions);
  const summarizer = new ContextSummarizer(summaryLength);
  const chat = new OllamaChat(chatSettings);
<<<<<<< HEAD
  const summarizer = new ResponseSummarizer();
=======
  const logger = new ResponseLogger();
>>>>>>> 48002f3f


  const tools: Runnable[] = [];

  const pipeline = {
    use(step: Runnable<unknown, unknown>) {
      tools.push(step);
      return this;
    },
<<<<<<< HEAD
    async *run(messages: Message[]): AsyncGenerator<PipelineOutput> {
      const trimmed = trimmer.trim(messages);
      const query = trimmed[trimmed.length - 1]?.content ?? "";
      if (!query.trim()) {
        yield { type: "status", message: "Query is empty" } as const;
        return;
      }
      if (trimmed.length !== messages.length) {
        yield { type: "status", message: "History trimmed" } as const;
      }
=======
    async *run(messages: Message[], signal?: AbortSignal): AsyncGenerator<PipelineOutput> {
      const isAborted = () => signal?.aborted;
      const query = messages[messages.length - 1]?.content ?? "";
      if (!query.trim()) {
        yield { type: "status", message: "Query empty" } as const;
        return;
      }
>>>>>>> 48002f3f
      yield { type: "status", message: "Embedding query" } as const;
      if (isAborted()) return;
      try {
        await embedder.embed(query);
      } catch (error) {
        console.error("Embedder failed", error);
        yield { type: "status", message: "Embedding failed" } as const;
      }

      if (isAborted()) return;
      
      yield { type: "status", message: "Retrieving documents" } as const;
      if (isAborted()) return;
      let docs: SearchResult[] = [];
      try {
        docs = await retriever.getRelevantDocuments(query);
      } catch (error) {
        console.error("Retrieval failed", error);
<<<<<<< HEAD

        yield { type: "error", message: "Retrieval failed" } as const;

        if (
          error instanceof Error &&
          error.message.includes("not initialized")
        ) {
          yield { type: "status", message: "Vector store not ready" } as const;
          return;
        }
        yield { type: "status", message: "Retrieval failed" } as const;
=======
        yield { type: "status", message: "Retrieval failed, retrying" } as const;
        if (!isAborted()) {
          try {
            docs = await retriever.getRelevantDocuments(query);
          } catch (err) {
            console.error("Retrieval retry failed", err);
            yield { type: "status", message: "Retrieval failed" } as const;
          }
        }
>>>>>>> 48002f3f
      }
      yield { type: "docs", docs } as const;

      if (isAborted()) return;

      yield { type: "status", message: "Reranking results" } as const;
      if (isAborted()) return;
      let ranked = docs;
      try {
        ranked = await reranker.rerank(docs);
      } catch (error) {
        console.error("Reranking failed", error);
      }

<<<<<<< HEAD
      let assembled: Message[] = [];
      try {
        assembled = rag.assemble(trimmed, ranked);
      } catch (error) {
        console.error("RAG assembly failed", error);
        yield { type: "status", message: "RAG assembly failed" } as const;
      }
      let prompt = "";
      try {
=======
      if (isAborted()) return;
      yield { type: "status", message: "Summarizing context" } as const;
      if (isAborted()) return;
      let summarized = ranked;
      try {
        summarized = await summarizer.summarize(ranked);
      } catch (error) {
        console.error("Summarization failed", error);
        yield { type: "status", message: "Summarization failed" } as const;
      }

      if (isAborted()) return;
      yield { type: "status", message: "Building prompt" } as const;
      if (isAborted()) return;
      let prompt = "";
      try {
        const assembled = rag.assemble(messages, summarized);
>>>>>>> 48002f3f
        prompt = promptBuilder.build(assembled);
      } catch (error) {
        console.error("Prompt build failed", error);
        yield { type: "status", message: "Prompt build failed" } as const;
<<<<<<< HEAD
      }

      const thinking = `docs: ${ranked.length}, prompt preview: ${prompt.slice(0, 40)}...`;
      yield { type: "thinking", message: thinking } as const;
      const tokenEstimate = prompt.split(/\s+/).filter(Boolean).length;
      yield { type: "tokens", count: tokenEstimate } as const;
=======
        return;
      }
>>>>>>> 48002f3f

      for (const tool of tools) {
        try {
          const output = await tool.invoke(prompt);
          yield { type: "tool", name: tool.name || "tool", output } as const;
        } catch (error) {
          console.error("Tool failed", error);
          yield { type: "error", message: `${tool.name || "tool"} failed` } as const;
        }
      }

      if (isAborted()) return;

      yield { type: "status", message: "Invoking model" } as const;
      if (isAborted()) return;
      try {
        let full = "";
        for await (const chunk of chat.invoke({ model: "llama3", messages: [{ role: "user", content: prompt }] })) {
<<<<<<< HEAD
=======
          if (isAborted()) return;
>>>>>>> 48002f3f
          full += chunk.message;
          yield { type: "chat", chunk } as const;
        }
        try {
          const summary = summarizer.summarize(full);
          yield { type: "summary", message: summary } as const;
        } catch (error) {
          console.error("Summarization failed", error);
          yield { type: "error", message: "Summarization failed" } as const;
        }
        yield { type: "status", message: "Completed" } as const;
        try {
<<<<<<< HEAD
          const docsToSave = ranked.map((d) => ({
            id: crypto.randomUUID(),
            text: d.text,
          }));
          await vectorStore.addConversation(messages[0]?.id ?? crypto.randomUUID(), docsToSave);
        } catch (error) {
          console.error("Conversation save failed", error);
          yield { type: "status", message: "Failed to save conversation" } as const;
=======
          await logger.log([...messages, { id: crypto.randomUUID(), role: "assistant", content: full }]);
        } catch (err) {
          console.error("Logger failed", err);
>>>>>>> 48002f3f
        }
      } catch (error) {
        console.error("Chat invocation failed", error);
        yield { type: "error", message: "Model invocation failed" } as const;
      }
    },
  };

  return pipeline;
}<|MERGE_RESOLUTION|>--- conflicted
+++ resolved
@@ -13,14 +13,11 @@
 import { QueryEmbedder } from "@/lib/langchain/query-embedder";
 import { Reranker } from "@/lib/langchain/reranker";
 import { RagAssembler } from "@/lib/langchain/rag-assembler";
-<<<<<<< HEAD
 import { ResponseSummarizer } from "@/lib/langchain/response-summarizer";
 import { HistoryTrimmer } from "@/lib/langchain/history-trimmer";
-
-=======
 import { ContextSummarizer } from "@/lib/langchain/context-summarizer";
 import { ResponseLogger } from "@/lib/langchain/response-logger";
->>>>>>> 48002f3f
+
 
 export interface PipelineConfig extends ChatSettings {
   embeddingModel?: string | null;
@@ -30,17 +27,8 @@
   historyLimit?: number;
 }
 export function createAgentPipeline(config: PipelineConfig) {
-<<<<<<< HEAD
-  const { embeddingModel, rerankingModel, promptOptions, historyLimit, ...chatSettings } = config;
-=======
-  const {
-    embeddingModel,
-    rerankingModel,
-    summaryLength,
-    promptOptions,
-    ...chatSettings
-  } = config;
->>>>>>> 48002f3f
+  const { embeddingModel, rerankingModel, promptOptions, summaryLength, historyLimit, ...chatSettings } = config;
+
   const retriever = new VectorStoreRetriever();
   const embedder = new QueryEmbedder(embeddingModel);
   const reranker = new Reranker(rerankingModel);
@@ -49,11 +37,9 @@
   const promptBuilder = new PromptBuilder(promptOptions);
   const summarizer = new ContextSummarizer(summaryLength);
   const chat = new OllamaChat(chatSettings);
-<<<<<<< HEAD
   const summarizer = new ResponseSummarizer();
-=======
   const logger = new ResponseLogger();
->>>>>>> 48002f3f
+
 
 
   const tools: Runnable[] = [];
@@ -63,18 +49,7 @@
       tools.push(step);
       return this;
     },
-<<<<<<< HEAD
-    async *run(messages: Message[]): AsyncGenerator<PipelineOutput> {
-      const trimmed = trimmer.trim(messages);
-      const query = trimmed[trimmed.length - 1]?.content ?? "";
-      if (!query.trim()) {
-        yield { type: "status", message: "Query is empty" } as const;
-        return;
-      }
-      if (trimmed.length !== messages.length) {
-        yield { type: "status", message: "History trimmed" } as const;
-      }
-=======
+
     async *run(messages: Message[], signal?: AbortSignal): AsyncGenerator<PipelineOutput> {
       const isAborted = () => signal?.aborted;
       const query = messages[messages.length - 1]?.content ?? "";
@@ -82,7 +57,6 @@
         yield { type: "status", message: "Query empty" } as const;
         return;
       }
->>>>>>> 48002f3f
       yield { type: "status", message: "Embedding query" } as const;
       if (isAborted()) return;
       try {
@@ -101,7 +75,7 @@
         docs = await retriever.getRelevantDocuments(query);
       } catch (error) {
         console.error("Retrieval failed", error);
-<<<<<<< HEAD
+
 
         yield { type: "error", message: "Retrieval failed" } as const;
 
@@ -113,7 +87,7 @@
           return;
         }
         yield { type: "status", message: "Retrieval failed" } as const;
-=======
+
         yield { type: "status", message: "Retrieval failed, retrying" } as const;
         if (!isAborted()) {
           try {
@@ -123,7 +97,6 @@
             yield { type: "status", message: "Retrieval failed" } as const;
           }
         }
->>>>>>> 48002f3f
       }
       yield { type: "docs", docs } as const;
 
@@ -138,7 +111,7 @@
         console.error("Reranking failed", error);
       }
 
-<<<<<<< HEAD
+
       let assembled: Message[] = [];
       try {
         assembled = rag.assemble(trimmed, ranked);
@@ -148,7 +121,7 @@
       }
       let prompt = "";
       try {
-=======
+
       if (isAborted()) return;
       yield { type: "status", message: "Summarizing context" } as const;
       if (isAborted()) return;
@@ -166,22 +139,19 @@
       let prompt = "";
       try {
         const assembled = rag.assemble(messages, summarized);
->>>>>>> 48002f3f
         prompt = promptBuilder.build(assembled);
       } catch (error) {
         console.error("Prompt build failed", error);
         yield { type: "status", message: "Prompt build failed" } as const;
-<<<<<<< HEAD
       }
 
       const thinking = `docs: ${ranked.length}, prompt preview: ${prompt.slice(0, 40)}...`;
       yield { type: "thinking", message: thinking } as const;
       const tokenEstimate = prompt.split(/\s+/).filter(Boolean).length;
       yield { type: "tokens", count: tokenEstimate } as const;
-=======
+
         return;
       }
->>>>>>> 48002f3f
 
       for (const tool of tools) {
         try {
@@ -200,10 +170,9 @@
       try {
         let full = "";
         for await (const chunk of chat.invoke({ model: "llama3", messages: [{ role: "user", content: prompt }] })) {
-<<<<<<< HEAD
-=======
+
           if (isAborted()) return;
->>>>>>> 48002f3f
+
           full += chunk.message;
           yield { type: "chat", chunk } as const;
         }
@@ -216,7 +185,7 @@
         }
         yield { type: "status", message: "Completed" } as const;
         try {
-<<<<<<< HEAD
+
           const docsToSave = ranked.map((d) => ({
             id: crypto.randomUUID(),
             text: d.text,
@@ -225,11 +194,11 @@
         } catch (error) {
           console.error("Conversation save failed", error);
           yield { type: "status", message: "Failed to save conversation" } as const;
-=======
+
           await logger.log([...messages, { id: crypto.randomUUID(), role: "assistant", content: full }]);
         } catch (err) {
           console.error("Logger failed", err);
->>>>>>> 48002f3f
+
         }
       } catch (error) {
         console.error("Chat invocation failed", error);
