--- conflicted
+++ resolved
@@ -1,15 +1,13 @@
 import type { Embedding } from "@/types";
 
 export class EmbeddingService {
-<<<<<<< HEAD
   private cache = new Map<string, Embedding>();
   private order: string[] = [];
   private max = 100;
-=======
+
   private cache = new Map<string, { value: Embedding; time: number }>();
   private readonly MAX_CACHE = 100;
   private readonly TTL = 86_400_000; // 24h
->>>>>>> 87e676a7
 
   constructor(private baseUrl: string) {}
 
@@ -36,17 +34,15 @@
 
   async generateEmbedding(text: string, model: string): Promise<Embedding> {
     const key = `${model}:${text}`;
-<<<<<<< HEAD
     const cached = this.getCache(key);
     if (cached) return cached;
-=======
+
     const cached = this.cache.get(key);
     if (cached && Date.now() - cached.time < this.TTL) {
       this.cache.delete(key);
       this.cache.set(key, cached); // refresh order
       return cached.value;
     }
->>>>>>> 87e676a7
     try {
       const res = await fetch(`${this.baseUrl}/api/embeddings`, {
         method: "POST",
@@ -55,7 +51,6 @@
       });
       if (!res.ok) throw new Error("Failed to generate embedding");
       const data = await res.json();
-<<<<<<< HEAD
       this.setCache(key, data.embedding as Embedding);
       return data.embedding as Embedding;
     } catch (error) {
@@ -64,7 +59,6 @@
       const emb = Array.from(text).map((c) => c.charCodeAt(0) / 255);
       this.setCache(key, emb);
       return emb;
-=======
       const emb = data.embedding as Embedding;
       this.cache.set(key, { value: emb, time: Date.now() });
       if (this.cache.size > this.MAX_CACHE) {
@@ -75,7 +69,6 @@
     } catch (error) {
       console.error("EmbeddingService error", error);
       return Array.from(text).map((c) => c.charCodeAt(0) / 255);
->>>>>>> 87e676a7
     }
   }
 
