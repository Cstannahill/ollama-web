--- conflicted
+++ resolved
@@ -7,13 +7,10 @@
   const streaming = useChatStore((s) => s.isStreaming);
   if (!status) return null;
   return (
-<<<<<<< HEAD
     <p className="text-xs italic text-gray-500 px-2 flex items-center gap-1">
       {streaming && <Loader2 className="w-3 h-3 animate-spin" />} {status}
-=======
     <p className="text-xs italic text-gray-500 px-2" aria-live="polite">
-      {status}
->>>>>>> 48002f3f
+
     </p>
   );
 };