"use client";
import { useEffect, useRef } from "react";
import { ChatMessage } from "./ChatMessage";
import { ChatInput } from "./ChatInput";
import { useChatStore } from "@/stores/chat-store";
import { ThemeToggle, Badge } from "@/components/ui";
import { ExportMenu } from "./ExportMenu";
import { AgentStatus } from "./AgentStatus";
import { AgentThinking } from "./AgentThinking";
<<<<<<< HEAD
import { AgentSummary } from "./AgentSummary";
import { AgentError } from "./AgentError";
=======
import { TokenInfo } from "./TokenInfo";
import { AgentDocs } from "./AgentDocs";

>>>>>>> 90856321

export const ChatInterface = () => {
  const { messages, isStreaming, sendMessage, mode, status, tokens } = useChatStore();
  const bottomRef = useRef<HTMLDivElement>(null);

  useEffect(() => {
    bottomRef.current?.scrollIntoView({ behavior: "smooth" });
  }, [messages, status, tokens]);

  return (
    <div className="flex flex-col h-screen">
      <div className="p-2 border-b flex justify-between items-center">
        <div className="flex items-center gap-2">
          <ExportMenu />
          <Badge>{mode} mode</Badge>
        </div>
        <div className="flex items-center gap-2">
          {status && <span className="text-xs italic text-gray-500">{status}</span>}
          <ThemeToggle />
        </div>
      </div>
      <div className="flex-1 overflow-y-auto p-4 flex flex-col gap-2">
        {messages.map((m, i) => (
          <ChatMessage key={i} message={m} />
        ))}
        {isStreaming && <ChatMessage message={{ role: "assistant", content: "" }} />}
        <AgentStatus />
        <AgentDocs />
        <AgentThinking />
<<<<<<< HEAD
        <AgentError />
        <AgentSummary />
=======
        <TokenInfo />
>>>>>>> 90856321
        <div ref={bottomRef} />
      </div>
      <ChatInput onSend={sendMessage} />
    </div>
  );
};<|MERGE_RESOLUTION|>--- conflicted
+++ resolved
@@ -7,14 +7,11 @@
 import { ExportMenu } from "./ExportMenu";
 import { AgentStatus } from "./AgentStatus";
 import { AgentThinking } from "./AgentThinking";
-<<<<<<< HEAD
 import { AgentSummary } from "./AgentSummary";
 import { AgentError } from "./AgentError";
-=======
 import { TokenInfo } from "./TokenInfo";
 import { AgentDocs } from "./AgentDocs";
 
->>>>>>> 90856321
 
 export const ChatInterface = () => {
   const { messages, isStreaming, sendMessage, mode, status, tokens } = useChatStore();
@@ -44,12 +41,9 @@
         <AgentStatus />
         <AgentDocs />
         <AgentThinking />
-<<<<<<< HEAD
         <AgentError />
         <AgentSummary />
-=======
         <TokenInfo />
->>>>>>> 90856321
         <div ref={bottomRef} />
       </div>
       <ChatInput onSend={sendMessage} />
