export type PipelineOutput =
  | { type: "status"; message: string }
  | { type: "thinking"; message: string }
<<<<<<< HEAD
  | { type: "chat"; chunk: import("../ollama").ChatResponse }
  | { type: "summary"; message: string }
  | { type: "error"; message: string };
=======
  | { type: "tokens"; count: number }
  | { type: "docs"; docs: import("../vector").SearchResult[] }
  | { type: "chat"; chunk: import("../ollama").ChatResponse };
>>>>>>> 90856321
<|MERGE_RESOLUTION|>--- conflicted
+++ resolved
@@ -1,12 +1,9 @@
 export type PipelineOutput =
   | { type: "status"; message: string }
   | { type: "thinking"; message: string }
-<<<<<<< HEAD
   | { type: "chat"; chunk: import("../ollama").ChatResponse }
   | { type: "summary"; message: string }
   | { type: "error"; message: string };
-=======
   | { type: "tokens"; count: number }
   | { type: "docs"; docs: import("../vector").SearchResult[] }
-  | { type: "chat"; chunk: import("../ollama").ChatResponse };
->>>>>>> 90856321
+  | { type: "chat"; chunk: import("../ollama").ChatResponse };