export type PipelineOutput =
  | { type: "status"; message: string }
  | { type: "thinking"; message: string }
<<<<<<< HEAD
  | { type: "tokens"; count: number }
=======
  | { type: "docs"; docs: import("../vector").SearchResult[] }
>>>>>>> 8dfd79d3
  | { type: "chat"; chunk: import("../ollama").ChatResponse };<|MERGE_RESOLUTION|>--- conflicted
+++ resolved
@@ -1,9 +1,6 @@
 export type PipelineOutput =
   | { type: "status"; message: string }
   | { type: "thinking"; message: string }
-<<<<<<< HEAD
   | { type: "tokens"; count: number }
-=======
   | { type: "docs"; docs: import("../vector").SearchResult[] }
->>>>>>> 8dfd79d3
   | { type: "chat"; chunk: import("../ollama").ChatResponse };